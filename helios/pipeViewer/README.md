# Argos: The PipeViewer Transaction Viewer

## Prerequisites

1. This project requires Cython and wxPython, which are available in the Conda environment
1. If conda is not installed, install it
   * Get miniconda and install: https://docs.conda.io/en/latest/miniconda.html
   * You can install miniconda anywhere
1. Go to the root of MAP
   * `cd map`
1. Install JSON and Yaml parsers
   * `conda install -c conda-forge jq`
   * `conda install -c conda-forge yq`
1. Create a sparta conda development environment
   * `./scripts/create_conda_env.sh sparta dev`
1. Activate the environment
   * `conda activate sparta`
1. To build this tool and its dependent libraries, use cmake from the root of MAP using the created conda environment
   * `conda activate sparta`
   * `cd $(git rev-parse --show-toplevel); mkdir release; cd release`
   * `cmake -DCMAKE_BUILD_TYPE=Release ..`
   * `make`

<<<<<<< HEAD
## Running Argos

If all steps in the prerequisites were followed and were successful,
then the modeler can invoke the Argos tool.

Argos requires `python3` to run on Linux and `pythonw` to run on MacOS.  To invoke:

```
# Be at the root of the MAP repo -- not required, but all commands follow from this POV.
cd map

# Linux
python3 helios/pipeViewer/pipe_view/argos.py

# MacOS
pythonw helios/pipeViewer/pipe_view/argos.py
```
If built correctly, the first window that pops up should be modal box
that is asking for a transaction database.

## Attempt to Load an Actual Database

Follow the directions on the [CoreModel
Example](https://sparcians.github.io/map/core_example.html) doxygen
page subsection "Generating Pipeouts" to generate a pipeout.

This example assumes that sparta was built in a directory called
"release" directly off of the map repo.

Load the generated pipeout:
```
# Be at the root of the MAP repo -- not required, but all commands follow from this POV.
cd map

# Linux
python3 helios/pipeViewer/pipe_view/argos.py \
    -l sparta/example/CoreModel/cpu_layout.alf \
    -d release/sparta/example/CoreModel/my_pipeout

# MacOS
python3 helios/pipeViewer/pipe_view/argos.py \
    -l sparta/example/CoreModel/cpu_layout.alf \
    -d release/sparta/example/CoreModel/my_pipeout
```
=======
## Example of Usage

In this example, you will:
1. Build example core model
1. Generate pipeline database (also known as a `pipeout`)
1. View pipeout using single-cycle layout
1. View pipeout using multi-cycle layout
1. Learn how to create and edit your own multi-cycle layout

### 1. Build example core model

There are several ways to build the example core model.  First build sparta as described above.  Then, pick one of the following:
- In your build directory (ex:  `map/sparta/release`), run `make regress`
- In your build directory (ex:  `map/sparta/release`), run `make sparta_core_example`
- In example core model directory (ex:  `map/sparta/release/example/CoreModel`), run `make`

### 2. Generate pipeline database

In the example core model directory (ex:  `map/sparta/release/example/CoreModel`), run:
```
$ ./sparta_core_example -i 1000 -z pipeout_
```

In this example, we run the simulation until 1000 instructions have retired, and we generate a pipeline database corresponding to the entire run.  If we wanted to skip a certain number instructions or cycles before collecting pipeline information, we could use the `--debug-on` or `--debug-on-icount` options to specify when to start collecting pipeline information.

The pipeline database consists of several files, all of which begin with the same prefix.  In the example above, we specify the prefix `pipeout_`.

The database consists of metadata, plus a number of `transactions`.  A `transaction` is a piece of data (such as an instruction or a count) that occurs in a specific cycle in a specific location.  A `location` can be a pipeline stage, a place in a structure like a queue, a signal, etc.

### 3. View pipeout using single-cycle layout

To view the database, you must run Argos and specify both the database prefix and one or more layout files.  A `layout` file specifies how the transactions will be visually organized on the screen.

In the example core model directory, run:
```
$ python ${MAP}/helios/pipeViewer/pipe_view/argos.py --database pipeout_ --layout-file cpu_layout.alf
```
where `${MAP}` represents the path to your `map` repo.  We are using the database with the prefix `pipeout_` and are using the single-cycle layout file in this directory `cpu_layout.alf`.

This single-cycle view shows only a single cycle at a time.  Each box represents a location.  In the lower left corner of the window, we see the current cycle.  We use controls at the bottom of the window to change the cycle, in any of the following ways:
- Right and left arrow keys will increment/decrement current cycle by 1.
- Buttons at the bottom let you change the current cycle by +1, +3, +10, +30, etc.
- A text box near the buttons lets you specify how much you want to jump; enter the value and click the "jump" button.  If the number begins with a `+` or `-` then the cycle changes by this relative amount.  If the number does not begin with `+` or `-`, then this specifies the absolute value of the cycle to jump to.
- A `play` button in the lower right of the window allows automatically changing the current cycle over time.

More controls:  you should be able to use normal controls to zoom in/zoom out in the display.  For example, `Ctrl +` and `Ctrl -` or `Ctrl` plus mouse scroll should work.

As we change the current cycle, we can see transactions appear in the appropriate locations.  Note that each transaction has a color and begins with a `display ID`.  If the visual element is not large enough to hold all the text in the transaction, you can hover your mouse over the location and hover text will show you the entire text of the transaction.

The `display ID` is used to assign to the transaction both a color and a single letter (case is important).  The letter is important in the multi-cycle layout and will be discussed in that section.

If the transaction represents an instruction, the instruction should have a consistent display ID no matter where the instruction is located.  For example, if the instruction's display ID is mapped to a purple W, it should be a purple W no matter what location it is in.  (Again, the "W" is mainly used in the multi-cycle layout.)

Single-cycle layouts can be created using graphical editing tools built into the pipeline viewer, but we do not discuss this here because multi-cycle layouts are much more powerful and versatile and are the preferred method for viewing the pipeline database.

### 4. View pipeout using multi-cycle layout

Viewing a multi-cycle layout is done the exact same way as a single-cycle layout.  In the example core model directory, run:
```
python ${MAP}/helios/pipeViewer/pipe_view/argos.py --database pipeout_ --layout-file ${MAP}/helios/pipeViewer/scripts/gen_alf/core.alf
```

In this example, we replace the single-cycle layout file with a multi-cycle layout.  You can also specify multiple layout files.  Each layout will be displayed in its own window, and the current cycle will be sync'ed up among all the layout specified.  For example:

```
python ${MAP}/helios/pipeViewer/pipe_view/argos.py --database pipeout_ --layout-file cpu_layout.alf --layout-file ${MAP}/helios/pipeViewer/scripts/gen_alf/core.alf
```

In this example layout, there are three main columns of locations.  The left column contains the multi-cycle display; the middle and right columns show only the current cycle.  The middle column is a more verbose version of the left column, and the right column contains a "directory" containing the current reorder buffer (ROB) entries.

As before, you can change the current cycle with the controls at the bottom of the window.

Let's examine the multi-cycle display (left column).  The horizontal axis is time (cycles).  At the bottom of the left column is an orange bar containing numbers.  These numbers are offsets from the current cycle.  For example, let's say the current cycle is 100.  Then the column labeled "0" represents cycle 100, whereas the column labeled "-5" represents cycle 100-5 = 95, and the column labeled "20" represents cycle 100+20 = 120.

The vertical axis represent different locations in the pipeline.  Many of these show instructions as they flow through the pipeline, one leter per instruction.  You can see instructions propagating diagonally in the display as they go from one pipeline stage to the next.

Not all locations represent instructions.  For example, the "cred" locations represent the number of credits received by that execution unit on that cycle.  And in the load-store unit (LSU), locations represent load/store transactions.  Note you can mouse over any location to see a pop-up corresponding to that location.

Note a further detail.  For example, look at the ROB entries at the bottom of the multi-cycle display.  In the core model example, there are many ROB entries; displaying them all in full would eat up a lot of screen real estate.  So we choose to display only the oldest entries in full (labeled `ROB[0]`, `ROB[1]`, etc).  Beyond the oldest entries, we display the rest of the entries in a vertically-compressed "mini" format.  This still gives a visual representation of the fullness of the ROB, but the letters are no longer visible.  However, the transaction colors are still visible.  You can still hover your mouse over these "mini" entries to see the full text.

The middle column shows only the current cycle (corresponding to the "0" column in the multi-cycle column).  The locations match the ones in the left column.

Finally, the right column provides additional info and shows the entire ROB verbosely.  You can use the middle and right columns to see at a glance more data about each transaction in the display.

### 5. Learn how to create and edit your own multi-cycle layout

Multi-cycle layouts are specified using a simple ad-hoc text format.  By convention, these layout specification files have the `.cmd` extension.  You can see example `.cmd` files in `${MAP}/helios/pipeViewer/scripts/gen_alf`.  This is easily edited; to create your own multi-cycle layout, it's best to copy this example.

This example includes three `.cmd` files.  `core.cmd` is the primary file and includes two others, `vars.cmd` and `core_column.cmd`.  `vars.cmd` contains general settings.  `core_column.cmd` is the heart of the layout and specifies which locations to display.

To generate a layout file (extension:  `.alf`), in this directory run the script `gen_layouts` which runs the `gen_alf` script.  `gen_alf` takes the `.cmd` file and creates the `.alf` layout file.

See `core_column.cmd` to see how to specify locations.  Location paths can be seen in the `*location.data` file when the pipeline database is generated.  In our example, the file is `${MAP}/sparta/release/example/CoreModel/pipeout_location.data` file.
>>>>>>> 47422ad1
<|MERGE_RESOLUTION|>--- conflicted
+++ resolved
@@ -21,52 +21,6 @@
    * `cmake -DCMAKE_BUILD_TYPE=Release ..`
    * `make`
 
-<<<<<<< HEAD
-## Running Argos
-
-If all steps in the prerequisites were followed and were successful,
-then the modeler can invoke the Argos tool.
-
-Argos requires `python3` to run on Linux and `pythonw` to run on MacOS.  To invoke:
-
-```
-# Be at the root of the MAP repo -- not required, but all commands follow from this POV.
-cd map
-
-# Linux
-python3 helios/pipeViewer/pipe_view/argos.py
-
-# MacOS
-pythonw helios/pipeViewer/pipe_view/argos.py
-```
-If built correctly, the first window that pops up should be modal box
-that is asking for a transaction database.
-
-## Attempt to Load an Actual Database
-
-Follow the directions on the [CoreModel
-Example](https://sparcians.github.io/map/core_example.html) doxygen
-page subsection "Generating Pipeouts" to generate a pipeout.
-
-This example assumes that sparta was built in a directory called
-"release" directly off of the map repo.
-
-Load the generated pipeout:
-```
-# Be at the root of the MAP repo -- not required, but all commands follow from this POV.
-cd map
-
-# Linux
-python3 helios/pipeViewer/pipe_view/argos.py \
-    -l sparta/example/CoreModel/cpu_layout.alf \
-    -d release/sparta/example/CoreModel/my_pipeout
-
-# MacOS
-python3 helios/pipeViewer/pipe_view/argos.py \
-    -l sparta/example/CoreModel/cpu_layout.alf \
-    -d release/sparta/example/CoreModel/my_pipeout
-```
-=======
 ## Example of Usage
 
 In this example, you will:
@@ -102,7 +56,11 @@
 
 In the example core model directory, run:
 ```
-$ python ${MAP}/helios/pipeViewer/pipe_view/argos.py --database pipeout_ --layout-file cpu_layout.alf
+# Linux
+$ python3 ${MAP}/helios/pipeViewer/pipe_view/argos.py --database pipeout_ --layout-file cpu_layout.alf
+
+# MacOS
+$ pythonw ${MAP}/helios/pipeViewer/pipe_view/argos.py --database pipeout_ --layout-file cpu_layout.alf
 ```
 where `${MAP}` represents the path to your `map` repo.  We are using the database with the prefix `pipeout_` and are using the single-cycle layout file in this directory `cpu_layout.alf`.
 
@@ -126,13 +84,21 @@
 
 Viewing a multi-cycle layout is done the exact same way as a single-cycle layout.  In the example core model directory, run:
 ```
-python ${MAP}/helios/pipeViewer/pipe_view/argos.py --database pipeout_ --layout-file ${MAP}/helios/pipeViewer/scripts/gen_alf/core.alf
+# Linux
+python3 ${MAP}/helios/pipeViewer/pipe_view/argos.py --database pipeout_ --layout-file ${MAP}/helios/pipeViewer/scripts/gen_alf/core.alf
+
+# MacOS
+pythonw ${MAP}/helios/pipeViewer/pipe_view/argos.py --database pipeout_ --layout-file ${MAP}/helios/pipeViewer/scripts/gen_alf/core.alf
 ```
 
 In this example, we replace the single-cycle layout file with a multi-cycle layout.  You can also specify multiple layout files.  Each layout will be displayed in its own window, and the current cycle will be sync'ed up among all the layout specified.  For example:
 
 ```
-python ${MAP}/helios/pipeViewer/pipe_view/argos.py --database pipeout_ --layout-file cpu_layout.alf --layout-file ${MAP}/helios/pipeViewer/scripts/gen_alf/core.alf
+# Linux
+python3 ${MAP}/helios/pipeViewer/pipe_view/argos.py --database pipeout_ --layout-file cpu_layout.alf --layout-file ${MAP}/helios/pipeViewer/scripts/gen_alf/core.alf
+
+# MacOS
+pythonw ${MAP}/helios/pipeViewer/pipe_view/argos.py --database pipeout_ --layout-file cpu_layout.alf --layout-file ${MAP}/helios/pipeViewer/scripts/gen_alf/core.alf
 ```
 
 In this example layout, there are three main columns of locations.  The left column contains the multi-cycle display; the middle and right columns show only the current cycle.  The middle column is a more verbose version of the left column, and the right column contains a "directory" containing the current reorder buffer (ROB) entries.
@@ -159,5 +125,4 @@
 
 To generate a layout file (extension:  `.alf`), in this directory run the script `gen_layouts` which runs the `gen_alf` script.  `gen_alf` takes the `.cmd` file and creates the `.alf` layout file.
 
-See `core_column.cmd` to see how to specify locations.  Location paths can be seen in the `*location.data` file when the pipeline database is generated.  In our example, the file is `${MAP}/sparta/release/example/CoreModel/pipeout_location.data` file.
->>>>>>> 47422ad1
+See `core_column.cmd` to see how to specify locations.  Location paths can be seen in the `*location.data` file when the pipeline database is generated.  In our example, the file is `${MAP}/sparta/release/example/CoreModel/pipeout_location.data` file.