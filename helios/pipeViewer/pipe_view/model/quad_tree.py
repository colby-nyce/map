--- conflicted
+++ resolved
@@ -21,22 +21,36 @@
         self.parent_index = parent_index
         self.parent = parent
 
-<<<<<<< HEAD
-    def __CalculateChildNodeBounds(self):
+    def __CalculateChildNodeBounds(self) -> Tuple[int, int, int, int]:
         min_x, min_y, max_x, max_y = self.bounds
-        midpoint_x = (max_x + min_x) / 2.0
-        midpoint_y = (max_y + min_y) / 2.0
+        midpoint_x = int((max_x + min_x) / 2.0)
+        midpoint_y = int((max_y + min_y) / 2.0)
         return (min_x, min_y, max_x, max_y, midpoint_x, midpoint_y)
 
     def BisectCreateNodes(self):
         if not self.contents:
-            min_x, min_y, max_x, max_y, midpoint_x, midpoint_y = self.__CalculateChildNodeBounds()
-            self.contents = [QuadNode((min_x, min_y, midpoint_x, midpoint_y), [], [], self, 0),
-                             QuadNode((midpoint_x, min_y, max_x, midpoint_y), [], [], self, 1),
-                             QuadNode((min_x, midpoint_y, midpoint_x, max_y), [], [], self, 2),
-                             QuadNode((midpoint_x, midpoint_y, max_x, max_y), [], [], self, 3)]
-
-    def UpdateBounds(self, new_bounds):
+            min_x, min_y, max_x, max_y = self.bounds
+            midpoint_x = int((max_x + min_x) / 2.0)
+            midpoint_y = int((max_y + min_y) / 2.0)
+                         0),
+                QuadNode((midpoint_x, min_y, max_x, midpoint_y),
+                         [],
+                         [],
+                         self,
+                         1),
+                QuadNode((min_x, midpoint_y, midpoint_x, max_y),
+                         [],
+                         [],
+                         self,
+                         2),
+                QuadNode((midpoint_x, midpoint_y, max_x, max_y),
+                         [],
+                         [],
+                         self,
+                         3)
+            ]
+
+    def UpdateBounds(self, new_bounds: Tuple[int, int, int, int]) -> None:
         self.bounds = new_bounds
         if self.contents:
             min_x, min_y, max_x, max_y, midpoint_x, midpoint_y = self.__CalculateChildNodeBounds()
@@ -45,40 +59,8 @@
             self.contents[2].UpdateBounds((min_x, midpoint_y, midpoint_x, max_y))
             self.contents[3].UpdateBounds((midpoint_x, midpoint_y, max_x, max_y))
 
-    def SetVisibilityTickOnAllChildElements(self, vis_tick):
-        if self.elements: # leaves only
-=======
-    def BisectCreateNodes(self) -> None:
-        if not self.contents:
-            min_x, min_y, max_x, max_y = self.bounds
-            midpoint_x = int((max_x + min_x) / 2.0)
-            midpoint_y = int((max_y + min_y) / 2.0)
-            self.contents = [
-                QuadNode((min_x, min_y, midpoint_x, midpoint_y),
-                         [],
-                         [],
-                         self,
-                         0),
-                QuadNode((midpoint_x, min_y, max_x, midpoint_y),
-                         [],
-                         [],
-                         self,
-                         1),
-                QuadNode((min_x, midpoint_y, midpoint_x, max_y),
-                         [],
-                         [],
-                         self,
-                         2),
-                QuadNode((midpoint_x, midpoint_y, max_x, max_y),
-                         [],
-                         [],
-                         self,
-                         3)
-            ]
-
     def SetVisibilityTickOnAllChildElements(self, vis_tick: int) -> None:
         if self.elements:  # leaves only
->>>>>>> ef6580d4
             for x in self.elements:
                 x.SetVisibilityTick(vis_tick)
         else:
@@ -199,15 +181,11 @@
             # limited recalc
             self.Build(update=[obj])  # not a full rebuild
 
-<<<<<<< HEAD
     def UpdateBounds(self):
         bounds = self.CalculateBounds()
         self.__tree.UpdateBounds(bounds)
 
-    def CalculateBounds(self):
-=======
     def CalculateBounds(self) -> Tuple[int, int, int, int]:
->>>>>>> ef6580d4
         lowest_x = 1000000
         highest_x = 0
         lowest_y = 1000000
