--- conflicted
+++ resolved
@@ -581,19 +581,13 @@
     put this.
     '''
 
-<<<<<<< HEAD
-    def __init__(self, parent, hover_preview):
-        wx.Dialog.__init__(self, parent, wx.NewId(), 'Hover Preview Options')
-=======
     def __init__(self,
                  parent: Argos_Menu,
                  hover_preview: HoverPreview) -> None:
         wx.Dialog.__init__(self,
                            parent,
                            wx.NewId(),
-                           'Hover Preview Options',
-                           size=(200, 300))
->>>>>>> ef6580d4
+                           'Hover Preview Options')
 
         self.hover_preview = hover_preview
         self.checkOptions = {
