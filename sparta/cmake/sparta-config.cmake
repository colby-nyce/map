################################################################################
#              RequiredLibraries
#
# This file is responsible for setting up sparta to find the required
# libraries like boost, yaml_cpp, etc.
#
# Variables available afterwards.
# * ${Boost_LIBRARY_DIR}
# * ${Boost_INCLUDE_DIRS}
# * ${YAML_CPP_INCLUDE_DIR} - the path to the yaml-cpp directory.
# * ${RAPIDJSON_INCLUDE_DIRS} - the path RapidJSON
#
################################################################################

# Find Boost
set (_BOOST_COMPONENTS filesystem date_time iostreams serialization timer program_options)
if (COMPILE_WITH_PYTHON)
  list (APPEND _BOOST_COMPONENTS python)
<<<<<<< HEAD
  find_package (Python COMPONENTS Interpreter Development)
=======
>>>>>>> e9aa77f3
endif ()


if (Sparta_VERBOSE)
    set (Boost_VERBOSE ON) # There's also Boost_DEBUG if you need more
    set (CMAKE_FIND_DEBUG_MODE ON) # verbosity for find_package
endif()

set (Boost_USE_STATIC_LIBS OFF)

# BOOST_CMAKE logic for in versions before 1.72 to ask for the shared libraries is broken, you can only force it to use
# them if you're building shared libs?  wtf?
set (existing_build_shared ${BUILD_SHARED_LIBS})
set (BUILD_SHARED_LIBS ON)

execute_process (COMMAND ${CMAKE_CXX_COMPILER} --version OUTPUT_VARIABLE CXX_VERSION_STRING RESULT_VARIABLE rc)
if (NOT rc EQUAL "0")
    message (FATAL_ERROR "could not run compiler command '${CMAKE_CXX_COMPILER} --version', rc=${rc}")
endif ()

if (CXX_VERSION_STRING MATCHES "conda")
    set (USING_CONDA ON)
elseif (APPLE AND NOT CXX_VERSION_STRING MATCHES "^Apple")
    set (USING_CONDA ON)
else ()
    set (USING_CONDA OFF)
endif ()


if (APPLE AND NOT USING_CONDA)
  set (Boost_NO_BOOST_CMAKE ON)
  set (CMAKE_CXX_COMPILER_VERSION 10.0)
  find_package (Boost 1.49.0 REQUIRED HINTS /usr/local/Cellar/boost/* COMPONENTS ${_BOOST_COMPONENTS})
else ()
  find_package (Boost 1.49.0 REQUIRED COMPONENTS ${_BOOST_COMPONENTS})

endif ()
set (BUILD_SHARED_LIBS ${existing_build_shared})
message ("-- Using BOOST ${Boost_VERSION_STRING}")

# Find YAML CPP
find_package (yaml-cpp 0.6 REQUIRED)
message ("-- Using YAML CPP ${PACKAGE_VERSION}")

# Find RapidJSON
find_package (RapidJSON 1.1 REQUIRED)
message ("-- Using RapidJSON CPP ${RapidJSON_VERSION}")

# Find SQLite3
find_package (SQLite3 3.19 REQUIRED)
message ("-- Using SQLite3 ${SQLite3_VERSION}")

# Find HDF5. Need to enable C language for HDF5 testing
enable_language (C)
find_package (HDF5 1.10 REQUIRED)

# Populate the Sparta_LIBS variable with the required libraries for
# basic Sparta linking
set (Sparta_LIBS sparta simdb ${HDF5_LIBRARIES} sqlite3 yaml-cpp z pthread
  Boost::date_time Boost::filesystem Boost::iostreams Boost::serialization Boost::timer Boost::program_options)

#
# Python support
#
option (COMPILE_WITH_PYTHON "Compile in Python support" OFF)
if (COMPILE_WITH_PYTHON)
  # Bring in the python library and include files
  find_package (Python 3.0 REQUIRED COMPONENTS Development)
  add_definitions (-DSPARTA_PYTHON_SUPPORT -DPYTHONHOME="${Python_LIBRARY_DIRS}")
  include_directories (SYSTEM ${Python_INCLUDE_DIRS})
  list (APPEND Sparta_LIBS Python::Python Boost::python)
endif ()

#
# Conda support
#
if (USING_CONDA)
    message ("-- Using CONDA toolchain")
    # if you don't do this, cmake won't pass the conda $PREFIX/include to
    # the conda compiler and things get crazy
    unset(CMAKE_C_IMPLICIT_INCLUDE_DIRECTORIES)
    unset(CMAKE_CXX_IMPLICIT_INCLUDE_DIRECTORIES)
    # This has to be done after sparta-config.cmake and before include directories because
    # those variables are maintained as directory properties and will propagate to the subdirectories
    # when we start doing include_directories.  If we clear them after, the toplevel sources will
    # build but the subdirs won't
    #
    # See also https://gitlab.kitware.com/cmake/cmake/issues/17966#note_408480
endif ()

#
# Debug help
#
if (Sparta_VERBOSE)
  get_cmake_property (_variableNames VARIABLES)
  list (SORT _variableNames)
  foreach (_variableName ${_variableNames})
    message (STATUS "${_variableName}=${${_variableName}}")
  endforeach ()
endif ()<|MERGE_RESOLUTION|>--- conflicted
+++ resolved
@@ -16,10 +16,6 @@
 set (_BOOST_COMPONENTS filesystem date_time iostreams serialization timer program_options)
 if (COMPILE_WITH_PYTHON)
   list (APPEND _BOOST_COMPONENTS python)
-<<<<<<< HEAD
-  find_package (Python COMPONENTS Interpreter Development)
-=======
->>>>>>> e9aa77f3
 endif ()
 
 
@@ -54,6 +50,7 @@
   set (CMAKE_CXX_COMPILER_VERSION 10.0)
   find_package (Boost 1.49.0 REQUIRED HINTS /usr/local/Cellar/boost/* COMPONENTS ${_BOOST_COMPONENTS})
 else ()
+
   find_package (Boost 1.49.0 REQUIRED COMPONENTS ${_BOOST_COMPONENTS})
 
 endif ()
