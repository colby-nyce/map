--- conflicted
+++ resolved
@@ -6,14 +6,9 @@
 
 MAP is broken into two parts:
 1. **Sparta** -- A set of C++ classes (C++17) used to construct, bind, and run full simulation designs and produce performance analysis data in text form, database form, or HDF5
-<<<<<<< HEAD
-1. **Helios** (coming soon) -- A set of python tools used to visualize, analyze, and deep dive data generated for a Sparta-built simulator 
-
+1. **Helios** -- A set of python tools used to visualize, analyze, and deep dive data generated for a Sparta-built simulator
 
 ## Current build status
 
 [![Linux Build Status](https://img.shields.io/travis/com/sparcians/map/master.svg?label=Linux)](https://travis-ci.com/sparcians/map/branches)
-[![MacOS Build Status](https://dev.azure.com/sparcians/map/_apis/build/status/sparcians.map?branchName=master&label=MacOS)](https://dev.azure.com/sparcians/map/_build/latest?definitionId=1&branchName=master)
-=======
-1. **Helios** -- A set of python tools used to visualize, analyze, and deep dive data generated for a Sparta-built simulator
->>>>>>> d62c9e10
+[![MacOS Build Status](https://dev.azure.com/sparcians/map/_apis/build/status/sparcians.map?branchName=master&label=MacOS)](https://dev.azure.com/sparcians/map/_build/latest?definitionId=1&br